--- conflicted
+++ resolved
@@ -312,11 +312,10 @@
     cumulative_probs.reserve(cur_p->size);
     float sum = 0.0f;
 
-<<<<<<< HEAD
+
     // Log token probabilities in human-readable format to stderr
     fprintf(stderr, "- Token probabilities:\n");
-=======
->>>>>>> d008d0bc
+  
     for (size_t i = 0; i < cur_p->size; ++i) {
         sum += cur_p->data[i].p;
         cumulative_probs.push_back(sum);
@@ -345,13 +344,6 @@
     // Find the selected index using binary search
     auto it = std::lower_bound(cumulative_probs.begin(), cumulative_probs.end(), scaled);
     size_t selected_idx = it - cumulative_probs.begin();
-<<<<<<< HEAD
-    
-    fprintf(stderr, "- Selected index: %zu\n", selected_idx);
-    fprintf(stderr, "RNG generated sample: %zu (token id: %d, probability: %f)\n", 
-            selected_idx, cur_p->data[selected_idx].id, cur_p->data[selected_idx].p);
-    
-=======
 
     if (debug_enabled) {
         fprintf(stderr, "- Selected index: %zu\n", selected_idx);
@@ -359,7 +351,7 @@
                 selected_idx, cur_p->data[selected_idx].id, cur_p->data[selected_idx].p);
     }
 
->>>>>>> d008d0bc
+
     // Log sampling data in JSON format to a file if environment variable is set
     const char* token_data_file = std::getenv("LLAMA_TOKEN_DATA_FILE");
     if (token_data_file != nullptr) {
@@ -372,7 +364,6 @@
             fprintf(f, "  \"selected_index\": %zu,\n", selected_idx);
             fprintf(f, "  \"selected_token_id\": %d,\n", cur_p->data[selected_idx].id);
             fprintf(f, "  \"selected_probability\": %f,\n", cur_p->data[selected_idx].p);
-<<<<<<< HEAD
             
             // Add a placeholder for token text that can be filled in by post-processing
             fprintf(f, "  \"selected_token_text\": \"<token_%d>\",\n", cur_p->data[selected_idx].id);
@@ -380,27 +371,12 @@
             // Token data array
             fprintf(f, "  \"tokens\": [\n");
             for (size_t i = 0; i < cur_p->size; ++i) {
-                fprintf(f, "    {\"index\": %zu, \"token_id\": %d, \"probability\": %f, \"cumulative\": %f", 
+                fprintf(f, "    {\"index\": %zu, \"token_id\": %d, \"probability\": %f, \"cumulative\": %f",
                         i, cur_p->data[i].id, cur_p->data[i].p, cumulative_probs[i]);
-                
+
                 // Add placeholder for token text
                 fprintf(f, ", \"text\": \"<token_%d>\"", cur_p->data[i].id);
                 
-=======
-
-            // Add a placeholder for token text that can be filled in by post-processing
-            fprintf(f, "  \"selected_token_text\": \"<token_%d>\",\n", cur_p->data[selected_idx].id);
-
-            // Token data array
-            fprintf(f, "  \"tokens\": [\n");
-            for (size_t i = 0; i < cur_p->size; ++i) {
-                fprintf(f, "    {\"index\": %zu, \"token_id\": %d, \"probability\": %f, \"cumulative\": %f",
-                        i, cur_p->data[i].id, cur_p->data[i].p, cumulative_probs[i]);
-
-                // Add placeholder for token text
-                fprintf(f, ", \"text\": \"<token_%d>\"", cur_p->data[i].id);
-
->>>>>>> d008d0bc
                 fprintf(f, "}%s\n", (i < cur_p->size - 1) ? "," : "");
             }
             fprintf(f, "  ]\n");
@@ -408,11 +384,7 @@
             fclose(f);
         }
     }
-<<<<<<< HEAD
-    
-=======
-
->>>>>>> d008d0bc
+
     return selected_idx;
 }
 
