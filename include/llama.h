--- conflicted
+++ resolved
@@ -61,10 +61,7 @@
     struct llama_context;
     struct llama_sampler;
     struct llama_rng_provider;
-<<<<<<< HEAD
-=======
     struct llama_kv_cache;
->>>>>>> d008d0bc
 
     typedef int32_t llama_pos;
     typedef int32_t llama_token;
