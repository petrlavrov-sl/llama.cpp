--- conflicted
+++ resolved
@@ -990,11 +990,7 @@
         return 1;
     }
 
-<<<<<<< HEAD
-    const int n_vocab = llama_vocab_size(vocab);
-=======
     const int n_vocab = llama_vocab_n_tokens(vocab);
->>>>>>> d008d0bc
     for (int i = 0; i < n_vocab; i++) {
         std::string piece;
         if (convert_token_to_string(vocab, i, piece) == 0) {
